use super::resolve_config::resolve_config;
use super::types::*;
use dprint_core::configuration::*;

/// TypeScript formatting configuration builder.
///
/// # Example
///
/// ```
/// use dprint_plugin_typescript::configuration::*;
///
/// let config = ConfigurationBuilder::new()
///     .line_width(80)
///     .prefer_hanging(true)
///     .prefer_single_line(false)
///     .quote_style(QuoteStyle::PreferSingle)
///     .next_control_flow_position(NextControlFlowPosition::SameLine)
///     .build();
/// ```
#[derive(Default)]
pub struct ConfigurationBuilder {
  pub(super) config: ConfigKeyMap,
  global_config: Option<GlobalConfiguration>,
}

impl ConfigurationBuilder {
  /// Constructs a new configuration builder.
  pub fn new() -> ConfigurationBuilder {
    ConfigurationBuilder::default()
  }

  /// Gets the final configuration that can be used to format a file.
  pub fn build(&self) -> Configuration {
    if let Some(global_config) = &self.global_config {
      resolve_config(self.config.clone(), global_config).config
    } else {
      let global_config = resolve_global_config(ConfigKeyMap::new(), &Default::default()).config;
      resolve_config(self.config.clone(), &global_config).config
    }
  }

  /// Set the global configuration.
  pub fn global_config(&mut self, global_config: GlobalConfiguration) -> &mut Self {
    self.global_config = Some(global_config);
    self
  }

  /// Helper method to set the configuration to what's used for Deno.
  pub fn deno(&mut self) -> &mut Self {
    self
      .line_width(80)
      .indent_width(2)
      .next_control_flow_position(NextControlFlowPosition::SameLine)
      .binary_expression_operator_position(OperatorPosition::SameLine)
      .conditional_expression_operator_position(OperatorPosition::NextLine)
      .conditional_type_operator_position(OperatorPosition::NextLine)
      .brace_position(BracePosition::SameLine)
      .comment_line_force_space_after_slashes(false)
      .construct_signature_space_after_new_keyword(true)
      .constructor_type_space_after_new_keyword(true)
      .arrow_function_use_parentheses(UseParentheses::Force)
      .new_line_kind(NewLineKind::LineFeed)
      .function_expression_space_after_function_keyword(true)
      .tagged_template_space_before_literal(false)
      .conditional_expression_prefer_single_line(true)
      .quote_style(QuoteStyle::PreferDouble)
      .jsx_multi_line_parens(JsxMultiLineParens::Prefer)
      .ignore_node_comment_text("deno-fmt-ignore")
      .ignore_file_comment_text("deno-fmt-ignore-file")
      .module_sort_import_declarations(SortOrder::Maintain)
      .module_sort_export_declarations(SortOrder::Maintain)
  }

  /// The width of a line the printer will try to stay under. Note that the printer may exceed this width in certain cases.
  ///
  /// Default: `120`
  pub fn line_width(&mut self, value: u32) -> &mut Self {
    self.insert("lineWidth", (value as i32).into())
  }

  /// Whether to use tabs (true) or spaces (false).
  ///
  /// Default: `false`
  pub fn use_tabs(&mut self, value: bool) -> &mut Self {
    self.insert("useTabs", value.into())
  }

  /// The number of columns for an indent.
  ///
  /// Default: `4`
  pub fn indent_width(&mut self, value: u8) -> &mut Self {
    self.insert("indentWidth", (value as i32).into())
  }

  /// The kind of newline to use.
  ///
  /// Default: `NewLineKind::LineFeed`
  pub fn new_line_kind(&mut self, value: NewLineKind) -> &mut Self {
    self.insert("newLineKind", value.to_string().into())
  }

  /// The quote style to use.
  ///
  /// Default: `QuoteStyle::AlwaysDouble`
  pub fn quote_style(&mut self, value: QuoteStyle) -> &mut Self {
    self.insert("quoteStyle", value.to_string().into())
  }

  /// The JSX quote style to use for string literals in JSX attributes.
  ///
  /// Default: `JsxQuoteStyle::PreferDouble`
  pub fn jsx_quote_style(&mut self, value: JsxQuoteStyle) -> &mut Self {
    self.insert("jsx.quoteStyle", value.to_string().into())
  }

  /// Whether to surround a JSX element or fragment with parentheses
  /// when it's the top JSX node and it spans multiple lines.
  ///
  /// Default: `JsxMultiLineParens::Prefer`
  pub fn jsx_multi_line_parens(&mut self, value: JsxMultiLineParens) -> &mut Self {
    self.insert("jsx.multiLineParens", value.to_string().into())
  }

  /// Forces newlines surrounding the content of JSX elements.
  ///
  /// Default: `false`
  pub fn jsx_force_new_lines_surrounding_content(&mut self, value: bool) -> &mut Self {
    self.insert("jsx.forceNewLinesSurroundingContent", value.into())
  }

  /// If the end angle bracket of a jsx opening element or self closing element
  /// should be on the same or next line when the attributes span multiple lines.
  ///
  /// Default: `nextLine`
  pub fn jsx_bracket_position(&mut self, value: SameOrNextLinePosition) -> &mut Self {
    self.insert("jsx.bracketPosition", value.to_string().into())
  }

  /// If the end angle bracket of a jsx opening element should be on the same
  /// or next line when the attributes span multiple lines.
  ///
  /// Default: `nextLine`
  pub fn jsx_opening_element_bracket_position(&mut self, value: SameOrNextLinePosition) -> &mut Self {
    self.insert("jsxOpeningElement.bracketPosition", value.to_string().into())
  }

  /// If the end angle bracket of a jsx self closing element should be on the same
  /// or next line when the attributes span multiple lines.
  ///
  /// Default: `nextLine`
  pub fn jsx_self_closing_element_bracket_position(&mut self, value: SameOrNextLinePosition) -> &mut Self {
    self.insert("jsxSelfClosingElement.bracketPosition", value.to_string().into())
  }

  /// Whether statements should end in a semi-colon.
  ///
  /// Default: `SemiColons::Prefer`
  pub fn semi_colons(&mut self, value: SemiColons) -> &mut Self {
    self.insert("semiColons", value.to_string().into())
  }

  /// Set to prefer hanging indentation when exceeding the line width.
  ///
  /// Default: `false`
  pub fn prefer_hanging(&mut self, value: bool) -> &mut Self {
    self.insert("preferHanging", value.into())
  }

  /// Behaviour to use for quotes on property names.
  ///
  /// Default: `preserve`
  pub fn quote_props(&mut self, value: QuoteProps) -> &mut Self {
    self.insert("quoteProps", value.to_string().into())
  }

  /// Where to place the opening brace.
  ///
  /// Default: `BracePosition::SameLineUnlessHanging`
  pub fn brace_position(&mut self, value: BracePosition) -> &mut Self {
    self.insert("bracePosition", value.to_string().into())
  }

  /// Where to place the next control flow within a control flow statement.
  ///
  /// Default: `NextControlFlowPosition::NextLine`
  pub fn next_control_flow_position(&mut self, value: NextControlFlowPosition) -> &mut Self {
    self.insert("nextControlFlowPosition", value.to_string().into())
  }

  /// Where to place the operator for expressions that span multiple lines.
  ///
  /// Default: `OperatorPosition::NextLine`
  pub fn operator_position(&mut self, value: OperatorPosition) -> &mut Self {
    self.insert("operatorPosition", value.to_string().into())
  }

  /// Where to place the expression of a statement that could possibly be on one line (ex. `if (true) console.log(5);`).
  ///
  /// Default: SingleBodyPosition::Maintain
  pub fn single_body_position(&mut self, value: SameOrNextLinePosition) -> &mut Self {
    self.insert("singleBodyPosition", value.to_string().into())
  }

  /// If trailing commas should be used.
  ///
  /// Default: `TrailingCommas::OnlyMultiLine`
  pub fn trailing_commas(&mut self, value: TrailingCommas) -> &mut Self {
    self.insert("trailingCommas", value.to_string().into())
  }

  /// If braces should be used or not.
  ///
  /// Default: `UseBraces::WhenNotSingleLine`
  pub fn use_braces(&mut self, value: UseBraces) -> &mut Self {
    self.insert("useBraces", value.to_string().into())
  }

  /// If code should revert back from being on multiple lines to
  /// being on a single line when able.
  ///
  /// Default: `false`
  pub fn prefer_single_line(&mut self, value: bool) -> &mut Self {
    self.insert("preferSingleLine", value.into())
  }

  /* space settings */

  /// Whether to surround bitwise and arithmetic operators in a binary expression with spaces.
  ///
  /// * `true` (default) - Ex. `1 + 2`
  /// * `false` - Ex. `1+2`
  pub fn binary_expression_space_surrounding_bitwise_and_arithmetic_operator(&mut self, value: bool) -> &mut Self {
    self.insert("binaryExpression.spaceSurroundingBitwiseAndArithmeticOperator", value.into())
  }

  /// Forces a space after the double slash in a comment line.
  ///
  /// `true` (default) - Ex. `//test` -> `// test`
  /// `false` - Ex. `//test` -> `//test`
  pub fn comment_line_force_space_after_slashes(&mut self, value: bool) -> &mut Self {
    self.insert("commentLine.forceSpaceAfterSlashes", value.into())
  }

  /// Whether to add a space after the `new` keyword in a construct signature.
  ///
  /// `true` - Ex. `new (): MyClass;`
  /// `false` (default) - Ex. `new(): MyClass;`
  pub fn construct_signature_space_after_new_keyword(&mut self, value: bool) -> &mut Self {
    self.insert("constructSignature.spaceAfterNewKeyword", value.into())
  }

  /// Whether to add a space before the parentheses of a constructor.
  ///
  /// `true` - Ex. `constructor ()`
  /// `false` (false) - Ex. `constructor()`
  pub fn constructor_space_before_parentheses(&mut self, value: bool) -> &mut Self {
    self.insert("constructor.spaceBeforeParentheses", value.into())
  }

  /// Whether to add a space after the `new` keyword in a constructor type.
  ///
  /// `true` - Ex. `type MyClassCtor = new () => MyClass;`
  /// `false` (default) - Ex. `type MyClassCtor = new() => MyClass;`
  pub fn constructor_type_space_after_new_keyword(&mut self, value: bool) -> &mut Self {
    self.insert("constructorType.spaceAfterNewKeyword", value.into())
  }

  /// Whether to add a space after the `while` keyword in a do while statement.
  ///
  /// `true` (true) - Ex. `do {\n} while (condition);`
  /// `false` - Ex. `do {\n} while(condition);`
  pub fn do_while_statement_space_after_while_keyword(&mut self, value: bool) -> &mut Self {
    self.insert("doWhileStatement.spaceAfterWhileKeyword", value.into())
  }

  /// Whether to add spaces around named exports in an export declaration.
  ///
  /// * `true` (default) - Ex. `export { SomeExport, OtherExport };`
  /// * `false` - Ex. `export {SomeExport, OtherExport};`
  pub fn export_declaration_space_surrounding_named_exports(&mut self, value: bool) -> &mut Self {
    self.insert("exportDeclaration.spaceSurroundingNamedExports", value.into())
  }

  /// Whether to add a space after the `for` keyword in a "for" statement.
  ///
  /// * `true` (default) - Ex. `for (let i = 0; i < 5; i++)`
  /// * `false` - Ex. `for(let i = 0; i < 5; i++)`
  pub fn for_statement_space_after_for_keyword(&mut self, value: bool) -> &mut Self {
    self.insert("forStatement.spaceAfterForKeyword", value.into())
  }

  /// Whether to add a space after the semi-colons in a "for" statement.
  ///
  /// * `true` (default) - Ex. `for (let i = 0; i < 5; i++)`
  /// * `false` - Ex. `for (let i = 0;i < 5;i++)`
  pub fn for_statement_space_after_semi_colons(&mut self, value: bool) -> &mut Self {
    self.insert("forStatement.spaceAfterSemiColons", value.into())
  }

  /// Whether to add a space after the `for` keyword in a "for in" statement.
  ///
  /// * `true` (default) - Ex. `for (const prop in obj)`
  /// * `false` - Ex. `for(const prop in obj)`
  pub fn for_in_statement_space_after_for_keyword(&mut self, value: bool) -> &mut Self {
    self.insert("forInStatement.spaceAfterForKeyword", value.into())
  }

  /// Whether to add a space after the `for` keyword in a "for of" statement.
  ///
  /// * `true` (default) - Ex. `for (const value of myArray)`
  /// * `false` - Ex. `for(const value of myArray)`
  pub fn for_of_statement_space_after_for_keyword(&mut self, value: bool) -> &mut Self {
    self.insert("forOfStatement.spaceAfterForKeyword", value.into())
  }

  /// Whether to add a space before the parentheses of a function declaration.
  ///
  /// * `true` - Ex. `function myFunction ()`
  /// * `false` (default) - Ex. `function myFunction()`
  pub fn function_declaration_space_before_parentheses(&mut self, value: bool) -> &mut Self {
    self.insert("functionDeclaration.spaceBeforeParentheses", value.into())
  }

  /// Whether to add a space before the parentheses of a function expression.
  ///
  /// `true` - Ex. `function<T> ()`
  /// `false` (default) - Ex. `function<T> ()`
  pub fn function_expression_space_before_parentheses(&mut self, value: bool) -> &mut Self {
    self.insert("functionExpression.spaceBeforeParentheses", value.into())
  }

  /// Whether to add a space after the function keyword of a function expression.
  ///
  /// `true` - Ex. `function <T>()`.
  /// `false` (default) - Ex. `function<T>()`
  pub fn function_expression_space_after_function_keyword(&mut self, value: bool) -> &mut Self {
    self.insert("functionExpression.spaceAfterFunctionKeyword", value.into())
  }

  /// Whether to add a space before the parentheses of a get accessor.
  ///
  /// `true` - Ex. `get myProp ()`
  /// `false` (false) - Ex. `get myProp()`
  pub fn get_accessor_space_before_parentheses(&mut self, value: bool) -> &mut Self {
    self.insert("getAccessor.spaceBeforeParentheses", value.into())
  }

  /// Whether to add a space after the `if` keyword in an "if" statement.
  ///
  /// `true` (default) - Ex. `if (true)`
  /// `false` - Ex. `if(true)`
  pub fn if_statement_space_after_if_keyword(&mut self, value: bool) -> &mut Self {
    self.insert("ifStatement.spaceAfterIfKeyword", value.into())
  }

  /// Whether to add spaces around named imports in an import declaration.
  ///
  /// * `true` (default) - Ex. `import { SomeExport, OtherExport } from "my-module";`
  /// * `false` - Ex. `import {SomeExport, OtherExport} from "my-module";`
  pub fn import_declaration_space_surrounding_named_imports(&mut self, value: bool) -> &mut Self {
    self.insert("importDeclaration.spaceSurroundingNamedImports", value.into())
  }

  /// Whether to add a space surrounding the expression of a JSX container.
  ///
  /// * `true` - Ex. `{ myValue }`
  /// * `false` (default) - Ex. `{myValue}`
  pub fn jsx_expression_container_space_surrounding_expression(&mut self, value: bool) -> &mut Self {
    self.insert("jsxExpressionContainer.spaceSurroundingExpression", value.into())
  }

  /// Whether to add a space before the slash in a self closing tag for a JSX element.
  ///
  /// * `true` (default) - Ex. `<Test />`
  /// * `false` - Ex. `<Test/>`
  pub fn jsx_self_closing_element_space_before_slash(&mut self, value: bool) -> &mut Self {
    self.insert("jsxSelfClosingElement.spaceBeforeSlash", value.into())
  }

  /// Whether to add a space surrounding the properties of an object expression.
  ///
  /// * `true` (default) - Ex. `{ key: value }`
  /// * `false` - Ex. `{key: value}`
  pub fn object_expression_space_surrounding_properties(&mut self, value: bool) -> &mut Self {
    self.insert("objectExpression.spaceSurroundingProperties", value.into())
  }

  /// Whether to add a space surrounding the properties of an object pattern.
  ///
  /// * `true` (default) - Ex. `{ key: value } = obj`
  /// * `false` - Ex. `{key: value} = obj`
  pub fn object_pattern_space_surrounding_properties(&mut self, value: bool) -> &mut Self {
    self.insert("objectPattern.spaceSurroundingProperties", value.into())
  }

  /// Whether to add a space before the parentheses of a method.
  ///
  /// `true` - Ex. `myMethod ()`
  /// `false` - Ex. `myMethod()`
  pub fn method_space_before_parentheses(&mut self, value: bool) -> &mut Self {
    self.insert("method.spaceBeforeParentheses", value.into())
  }

  /// Whether to add a space before the parentheses of a set accessor.
  ///
  /// `true` - Ex. `set myProp (value: string)`
  /// `false` (default) - Ex. `set myProp(value: string)`
  pub fn set_accessor_space_before_parentheses(&mut self, value: bool) -> &mut Self {
    self.insert("setAccessor.spaceBeforeParentheses", value.into())
  }

  /// Whether to add a space surrounding the properties of object-like nodes.
  ///
  /// * `true` (default) - Ex. `{ key: value }`
  /// * `false` - Ex. `{key: value}`
  pub fn space_surrounding_properties(&mut self, value: bool) -> &mut Self {
    self.insert("spaceSurroundingProperties", value.into())
  }

  /// Whether to add a space before the literal in a tagged template.
  ///
  /// * `true` (default) - Ex. `html \`<element />\``
  /// * `false` - Ex. `html\`<element />\``
  pub fn tagged_template_space_before_literal(&mut self, value: bool) -> &mut Self {
    self.insert("taggedTemplate.spaceBeforeLiteral", value.into())
  }

  /// Whether to add a space before the colon of a type annotation.
  ///
  /// * `true` - Ex. `function myFunction() : string`
  /// * `false` (default) - Ex. `function myFunction(): string`
  pub fn type_annotation_space_before_colon(&mut self, value: bool) -> &mut Self {
    self.insert("typeAnnotation.spaceBeforeColon", value.into())
  }

  /// Whether to add a space before the expression in a type assertion.
  ///
  /// * `true` (default) - Ex. `<string> myValue`
  /// * `false` - Ex. `<string>myValue`
  pub fn type_assertion_space_before_expression(&mut self, value: bool) -> &mut Self {
    self.insert("typeAssertion.spaceBeforeExpression", value.into())
  }

  /// Whether to add a space surrounding the properties of a type literal.
  ///
  /// * `true` (default) - Ex. `value: { key: Type }`
  /// * `false` - Ex. `value: {key: Type}`
  pub fn type_literal_space_surrounding_properties(&mut self, value: bool) -> &mut Self {
    self.insert("typeLiteral.spaceSurroundingProperties", value.into())
  }

  /// Whether to add a space after the `while` keyword in a while statement.
  ///
  /// * `true` (default) - Ex. `while (true)`
  /// * `false` - Ex. `while(true)`
  pub fn while_statement_space_after_while_keyword(&mut self, value: bool) -> &mut Self {
    self.insert("whileStatement.spaceAfterWhileKeyword", value.into())
  }

  /// Whether to place spaces around enclosed expressions.
  ///
  /// * `true` - Ex. `myFunction( true )`
  /// * `false` (default) - Ex. `myFunction(true)`
  pub fn space_around(&mut self, value: bool) -> &mut Self {
    self.insert("spaceAround", value.into())
  }

  /* situational */

  /// Whether to use parentheses for arrow functions.
  ///
  /// Default: `UseParentheses::Maintain`
  pub fn arrow_function_use_parentheses(&mut self, value: UseParentheses) -> &mut Self {
    self.insert("arrowFunction.useParentheses", value.to_string().into())
  }

  /// Whether to force a line per expression when spanning multiple lines.
  ///
  /// * `true` - Formats with each part on a new line.
  /// * `false` (default) - Maintains the line breaks as written by the programmer.
  pub fn binary_expression_line_per_expression(&mut self, value: bool) -> &mut Self {
    self.insert("binaryExpression.linePerExpression", value.into())
  }

  /// Whether to force a line per expression when spanning multiple lines.
  ///
  /// * `true` - Formats with each part on a new line.
  /// * `false` (default) - Maintains the line breaks as written by the programmer.
  pub fn conditional_expression_line_per_expression(&mut self, value: bool) -> &mut Self {
    self.insert("conditionalExpression.linePerExpression", value.into())
  }

  /// Whether to force a line per expression when spanning multiple lines.
  ///
  /// * `true` - Formats with each part on a new line.
  /// * `false` (default) - Maintains the line breaks as written by the programmer.
  pub fn conditional_type_line_per_expression(&mut self, value: bool) -> &mut Self {
    self.insert("conditionalType.linePerExpression", value.into())
  }

  /// Whether to force a line per expression when spanning multiple lines.
  ///
  /// * `true` - Formats with each part on a new line.
  /// * `false` (default) - Maintains the line breaks as written by the programmer.
  pub fn member_expression_line_per_expression(&mut self, value: bool) -> &mut Self {
    self.insert("memberExpression.linePerExpression", value.into())
  }

  /// The kind of separator to use in type literals.
  pub fn type_literal_separator_kind(&mut self, value: SemiColonOrComma) -> &mut Self {
    self.insert("typeLiteral.separatorKind", value.to_string().into())
  }

  /// The kind of separator to use in type literals when single line.
  pub fn type_literal_separator_kind_single_line(&mut self, value: SemiColonOrComma) -> &mut Self {
    self.insert("typeLiteral.separatorKind.singleLine", value.to_string().into())
  }

  /// The kind of separator to use in type literals when multi-line.
  pub fn type_literal_separator_kind_multi_line(&mut self, value: SemiColonOrComma) -> &mut Self {
    self.insert("typeLiteral.separatorKind.multiLine", value.to_string().into())
  }

  /* sorting */

  /// Alphabetically sorts the import declarations based on their module specifiers.
  ///
  /// Default: Case insensitive
  pub fn module_sort_import_declarations(&mut self, value: SortOrder) -> &mut Self {
    self.insert("module.sortImportDeclarations", value.to_string().into())
  }

  /// Alphabetically sorts the export declarations based on their module specifiers.
  ///
  /// Default: Case insensitive
  pub fn module_sort_export_declarations(&mut self, value: SortOrder) -> &mut Self {
    self.insert("module.sortExportDeclarations", value.to_string().into())
  }

  /// Alphabetically sorts the import declaration's named imports.
  ///
  /// Default: Case insensitive
  pub fn import_declaration_sort_named_imports(&mut self, value: SortOrder) -> &mut Self {
    self.insert("importDeclaration.sortNamedImports", value.to_string().into())
  }

  /// Alphabetically sorts the export declaration's named exports.
  ///
  /// Default: Case insensitive
  pub fn export_declaration_sort_named_exports(&mut self, value: SortOrder) -> &mut Self {
    self.insert("exportDeclaration.sortNamedExports", value.to_string().into())
  }

  /* ignore comments */

  /// The text to use for an ignore comment (ex. `// dprint-ignore`).
  ///
  /// Default: `"dprint-ignore"`
  pub fn ignore_node_comment_text(&mut self, value: &str) -> &mut Self {
    self.insert("ignoreNodeCommentText", value.into())
  }

  /// The text to use for a file ignore comment (ex. `// dprint-ignore-file`).
  ///
  /// Default: `"dprint-ignore-file"`
  pub fn ignore_file_comment_text(&mut self, value: &str) -> &mut Self {
    self.insert("ignoreFileCommentText", value.into())
  }

  /* brace position */

  pub fn arrow_function_brace_position(&mut self, value: BracePosition) -> &mut Self {
    self.insert("arrowFunction.bracePosition", value.to_string().into())
  }

  pub fn class_declaration_brace_position(&mut self, value: BracePosition) -> &mut Self {
    self.insert("classDeclaration.bracePosition", value.to_string().into())
  }

  pub fn class_expression_brace_position(&mut self, value: BracePosition) -> &mut Self {
    self.insert("classExpression.bracePosition", value.to_string().into())
  }

  pub fn constructor_brace_position(&mut self, value: BracePosition) -> &mut Self {
    self.insert("constructor.bracePosition", value.to_string().into())
  }

  pub fn do_while_statement_brace_position(&mut self, value: BracePosition) -> &mut Self {
    self.insert("doWhileStatement.bracePosition", value.to_string().into())
  }

  pub fn enum_declaration_brace_position(&mut self, value: BracePosition) -> &mut Self {
    self.insert("enumDeclaration.bracePosition", value.to_string().into())
  }

  pub fn for_statement_brace_position(&mut self, value: BracePosition) -> &mut Self {
    self.insert("forStatement.bracePosition", value.to_string().into())
  }

  pub fn for_in_statement_brace_position(&mut self, value: BracePosition) -> &mut Self {
    self.insert("forInStatement.bracePosition", value.to_string().into())
  }

  pub fn for_of_statement_brace_position(&mut self, value: BracePosition) -> &mut Self {
    self.insert("forOfStatement.bracePosition", value.to_string().into())
  }

  pub fn get_accessor_brace_position(&mut self, value: BracePosition) -> &mut Self {
    self.insert("getAccessor.bracePosition", value.to_string().into())
  }

  pub fn if_statement_brace_position(&mut self, value: BracePosition) -> &mut Self {
    self.insert("ifStatement.bracePosition", value.to_string().into())
  }

  pub fn interface_declaration_brace_position(&mut self, value: BracePosition) -> &mut Self {
    self.insert("interfaceDeclaration.bracePosition", value.to_string().into())
  }

  pub fn function_declaration_brace_position(&mut self, value: BracePosition) -> &mut Self {
    self.insert("functionDeclaration.bracePosition", value.to_string().into())
  }

  pub fn function_expression_brace_position(&mut self, value: BracePosition) -> &mut Self {
    self.insert("functionExpression.bracePosition", value.to_string().into())
  }

  pub fn method_brace_position(&mut self, value: BracePosition) -> &mut Self {
    self.insert("method.bracePosition", value.to_string().into())
  }

  pub fn module_declaration_brace_position(&mut self, value: BracePosition) -> &mut Self {
    self.insert("moduleDeclaration.bracePosition", value.to_string().into())
  }

  pub fn set_accessor_brace_position(&mut self, value: BracePosition) -> &mut Self {
    self.insert("setAccessor.bracePosition", value.to_string().into())
  }

  pub fn static_block_brace_position(&mut self, value: BracePosition) -> &mut Self {
    self.insert("staticBlock.bracePosition", value.to_string().into())
  }

  pub fn switch_case_brace_position(&mut self, value: BracePosition) -> &mut Self {
    self.insert("switchCase.bracePosition", value.to_string().into())
  }

  pub fn switch_statement_brace_position(&mut self, value: BracePosition) -> &mut Self {
    self.insert("switchStatement.bracePosition", value.to_string().into())
  }

  pub fn try_statement_brace_position(&mut self, value: BracePosition) -> &mut Self {
    self.insert("tryStatement.bracePosition", value.to_string().into())
  }

  pub fn while_statement_brace_position(&mut self, value: BracePosition) -> &mut Self {
    self.insert("whileStatement.bracePosition", value.to_string().into())
  }

  /* prefer hanging */

  pub fn arguments_prefer_hanging(&mut self, value: PreferHanging) -> &mut Self {
    self.insert("arguments.preferHanging", value.to_string().into())
  }

  pub fn array_expression_prefer_hanging(&mut self, value: PreferHanging) -> &mut Self {
    self.insert("arrayExpression.preferHanging", value.to_string().into())
  }

  pub fn array_pattern_prefer_hanging(&mut self, value: bool) -> &mut Self {
    self.insert("arrayPattern.preferHanging", value.into())
  }

  pub fn do_while_statement_prefer_hanging(&mut self, value: bool) -> &mut Self {
    self.insert("doWhileStatement.preferHanging", value.into())
  }

  pub fn export_declaration_prefer_hanging(&mut self, value: bool) -> &mut Self {
    self.insert("exportDeclaration.preferHanging", value.into())
  }

  pub fn extends_clause_prefer_hanging(&mut self, value: bool) -> &mut Self {
    self.insert("extendsClause.preferHanging", value.into())
  }

  pub fn for_in_statement_prefer_hanging(&mut self, value: bool) -> &mut Self {
    self.insert("forInStatement.preferHanging", value.into())
  }

  pub fn for_of_statement_prefer_hanging(&mut self, value: bool) -> &mut Self {
    self.insert("forOfStatement.preferHanging", value.into())
  }

  pub fn for_statement_prefer_hanging(&mut self, value: bool) -> &mut Self {
    self.insert("forStatement.preferHanging", value.into())
  }

  pub fn if_statement_prefer_hanging(&mut self, value: bool) -> &mut Self {
    self.insert("ifStatement.preferHanging", value.into())
  }

  pub fn implements_clause_prefer_hanging(&mut self, value: bool) -> &mut Self {
    self.insert("implementsClause.preferHanging", value.into())
  }

  pub fn import_declaration_prefer_hanging(&mut self, value: bool) -> &mut Self {
    self.insert("importDeclaration.preferHanging", value.into())
  }

  pub fn jsx_attributes_prefer_hanging(&mut self, value: bool) -> &mut Self {
    self.insert("jsxAttributes.preferHanging", value.into())
  }

  pub fn object_expression_prefer_hanging(&mut self, value: bool) -> &mut Self {
    self.insert("objectExpression.preferHanging", value.into())
  }

  pub fn object_pattern_prefer_hanging(&mut self, value: bool) -> &mut Self {
    self.insert("objectPattern.preferHanging", value.into())
  }

  pub fn parameters_prefer_hanging(&mut self, value: PreferHanging) -> &mut Self {
    self.insert("parameters.preferHanging", value.to_string().into())
  }

  pub fn sequence_expression_prefer_hanging(&mut self, value: bool) -> &mut Self {
    self.insert("sequenceExpression.preferHanging", value.into())
  }

  pub fn switch_statement_prefer_hanging(&mut self, value: bool) -> &mut Self {
    self.insert("switchStatement.preferHanging", value.into())
  }

  pub fn tuple_type_prefer_hanging(&mut self, value: PreferHanging) -> &mut Self {
    self.insert("tupleType.preferHanging", value.to_string().into())
  }

  pub fn type_literal_prefer_hanging(&mut self, value: bool) -> &mut Self {
    self.insert("typeLiteral.preferHanging", value.into())
  }

  pub fn type_parameters_prefer_hanging(&mut self, value: PreferHanging) -> &mut Self {
    self.insert("typeParameters.preferHanging", value.to_string().into())
  }

  pub fn union_and_intersection_type_prefer_hanging(&mut self, value: bool) -> &mut Self {
    self.insert("unionAndIntersectionType.preferHanging", value.into())
  }

  pub fn variable_statement_prefer_hanging(&mut self, value: bool) -> &mut Self {
    self.insert("variableStatement.preferHanging", value.into())
  }

  pub fn while_statement_prefer_hanging(&mut self, value: bool) -> &mut Self {
    self.insert("whileStatement.preferHanging", value.into())
  }

  /* situational indentation */

  pub fn conditional_expression_use_nested_indentation(&mut self, value: bool) -> &mut Self {
    self.insert("conditionalExpression.useNestedIndentation", value.into())
  }

  pub fn conditional_type_use_nested_indentation(&mut self, value: bool) -> &mut Self {
    self.insert("conditionalType.useNestedIndentation", value.into())
  }

  /* force single line */

  pub fn export_declaration_force_single_line(&mut self, value: bool) -> &mut Self {
    self.insert("exportDeclaration.forceSingleLine", value.into())
  }

  pub fn import_declaration_force_single_line(&mut self, value: bool) -> &mut Self {
    self.insert("importDeclaration.forceSingleLine", value.into())
  }

  /* force multi line specifiers */

  pub fn export_declaration_force_multi_line(&mut self, value: bool) -> &mut Self {
    self.insert("exportDeclaration.forceMultiLine", value.into())
  }

  pub fn import_declaration_force_multi_line(&mut self, value: bool) -> &mut Self {
    self.insert("importDeclaration.forceMultiLine", value.into())
  }

  /* member spacing */

  pub fn enum_declaration_member_spacing(&mut self, value: MemberSpacing) -> &mut Self {
    self.insert("enumDeclaration.memberSpacing", value.to_string().into())
  }

  /* next control flow position */

  pub fn if_statement_next_control_flow_position(&mut self, value: NextControlFlowPosition) -> &mut Self {
    self.insert("ifStatement.nextControlFlowPosition", value.to_string().into())
  }

  pub fn try_statement_next_control_flow_position(&mut self, value: NextControlFlowPosition) -> &mut Self {
    self.insert("tryStatement.nextControlFlowPosition", value.to_string().into())
  }

  pub fn do_while_statement_next_control_flow_position(&mut self, value: NextControlFlowPosition) -> &mut Self {
    self.insert("doWhileStatement.nextControlFlowPosition", value.to_string().into())
  }

  /* operator position */

  pub fn binary_expression_operator_position(&mut self, value: OperatorPosition) -> &mut Self {
    self.insert("binaryExpression.operatorPosition", value.to_string().into())
  }

  pub fn conditional_expression_operator_position(&mut self, value: OperatorPosition) -> &mut Self {
    self.insert("conditionalExpression.operatorPosition", value.to_string().into())
  }

  pub fn conditional_type_operator_position(&mut self, value: OperatorPosition) -> &mut Self {
    self.insert("conditionalType.operatorPosition", value.to_string().into())
  }

  /* single body position */

  pub fn if_statement_single_body_position(&mut self, value: SameOrNextLinePosition) -> &mut Self {
    self.insert("ifStatement.singleBodyPosition", value.to_string().into())
  }

  pub fn for_statement_single_body_position(&mut self, value: SameOrNextLinePosition) -> &mut Self {
    self.insert("forStatement.singleBodyPosition", value.to_string().into())
  }

  pub fn for_in_statement_single_body_position(&mut self, value: SameOrNextLinePosition) -> &mut Self {
    self.insert("forInStatement.singleBodyPosition", value.to_string().into())
  }

  pub fn for_of_statement_single_body_position(&mut self, value: SameOrNextLinePosition) -> &mut Self {
    self.insert("forOfStatement.singleBodyPosition", value.to_string().into())
  }

  pub fn while_statement_single_body_position(&mut self, value: SameOrNextLinePosition) -> &mut Self {
    self.insert("whileStatement.singleBodyPosition", value.to_string().into())
  }

  /* trailing commas */

  pub fn arguments_trailing_commas(&mut self, value: TrailingCommas) -> &mut Self {
    self.insert("arguments.trailingCommas", value.to_string().into())
  }

  pub fn parameters_trailing_commas(&mut self, value: TrailingCommas) -> &mut Self {
    self.insert("parameters.trailingCommas", value.to_string().into())
  }

  pub fn array_expression_trailing_commas(&mut self, value: TrailingCommas) -> &mut Self {
    self.insert("arrayExpression.trailingCommas", value.to_string().into())
  }

  pub fn array_pattern_trailing_commas(&mut self, value: TrailingCommas) -> &mut Self {
    self.insert("arrayPattern.trailingCommas", value.to_string().into())
  }

  pub fn enum_declaration_trailing_commas(&mut self, value: TrailingCommas) -> &mut Self {
    self.insert("enumDeclaration.trailingCommas", value.to_string().into())
  }

  pub fn export_declaration_trailing_commas(&mut self, value: TrailingCommas) -> &mut Self {
    self.insert("exportDeclaration.trailingCommas", value.to_string().into())
  }

  pub fn import_declaration_trailing_commas(&mut self, value: TrailingCommas) -> &mut Self {
    self.insert("importDeclaration.trailingCommas", value.to_string().into())
  }

  pub fn object_expression_trailing_commas(&mut self, value: TrailingCommas) -> &mut Self {
    self.insert("objectExpression.trailingCommas", value.to_string().into())
  }

  pub fn object_pattern_trailing_commas(&mut self, value: TrailingCommas) -> &mut Self {
    self.insert("objectPattern.trailingCommas", value.to_string().into())
  }

  pub fn tuple_type_trailing_commas(&mut self, value: TrailingCommas) -> &mut Self {
    self.insert("tupleType.trailingCommas", value.to_string().into())
  }

  /// Only applies when using commas on type literals.
  pub fn type_literal_trailing_commas(&mut self, value: TrailingCommas) -> &mut Self {
    self.insert("typeLiteral.trailingCommas", value.to_string().into())
  }

  pub fn type_parameters_trailing_commas(&mut self, value: TrailingCommas) -> &mut Self {
    self.insert("typeParameters.trailingCommas", value.to_string().into())
  }

  /* use braces */

  pub fn if_statement_use_braces(&mut self, value: UseBraces) -> &mut Self {
    self.insert("ifStatement.useBraces", value.to_string().into())
  }

  pub fn for_statement_use_braces(&mut self, value: UseBraces) -> &mut Self {
    self.insert("forStatement.useBraces", value.to_string().into())
  }

  pub fn for_in_statement_use_braces(&mut self, value: UseBraces) -> &mut Self {
    self.insert("forInStatement.useBraces", value.to_string().into())
  }

  pub fn for_of_statement_use_braces(&mut self, value: UseBraces) -> &mut Self {
    self.insert("forOfStatement.useBraces", value.to_string().into())
  }

  pub fn while_statement_use_braces(&mut self, value: UseBraces) -> &mut Self {
    self.insert("whileStatement.useBraces", value.to_string().into())
  }

  /* prefer single line */

  pub fn array_expression_prefer_single_line(&mut self, value: bool) -> &mut Self {
    self.insert("arrayExpression.preferSingleLine", value.into())
  }

  pub fn array_pattern_prefer_single_line(&mut self, value: bool) -> &mut Self {
    self.insert("arrayPattern.preferSingleLine", value.into())
  }

  pub fn arguments_prefer_single_line(&mut self, value: bool) -> &mut Self {
    self.insert("arguments.preferSingleLine", value.into())
  }

  pub fn binary_expression_prefer_single_line(&mut self, value: bool) -> &mut Self {
    self.insert("binaryExpression.preferSingleLine", value.into())
  }

  pub fn computed_prefer_single_line(&mut self, value: bool) -> &mut Self {
    self.insert("computed.preferSingleLine", value.into())
  }

  pub fn conditional_expression_prefer_single_line(&mut self, value: bool) -> &mut Self {
    self.insert("conditionalExpression.preferSingleLine", value.into())
  }

  pub fn conditional_type_prefer_single_line(&mut self, value: bool) -> &mut Self {
    self.insert("conditionalType.preferSingleLine", value.into())
  }

  pub fn decorators_prefer_single_line(&mut self, value: bool) -> &mut Self {
    self.insert("decorators.preferSingleLine", value.into())
  }

  pub fn export_declaration_prefer_single_line(&mut self, value: bool) -> &mut Self {
    self.insert("exportDeclaration.preferSingleLine", value.into())
  }

  pub fn for_statement_prefer_single_line(&mut self, value: bool) -> &mut Self {
    self.insert("forStatement.preferSingleLine", value.into())
  }

  pub fn import_declaration_prefer_single_line(&mut self, value: bool) -> &mut Self {
    self.insert("importDeclaration.preferSingleLine", value.into())
  }

  pub fn jsx_attributes_prefer_single_line(&mut self, value: bool) -> &mut Self {
    self.insert("jsxAttributes.preferSingleLine", value.into())
  }

  pub fn jsx_element_prefer_single_line(&mut self, value: bool) -> &mut Self {
    self.insert("jsxElement.preferSingleLine", value.into())
  }

  pub fn mapped_type_prefer_single_line(&mut self, value: bool) -> &mut Self {
    self.insert("mappedType.preferSingleLine", value.into())
  }

  pub fn member_expression_prefer_single_line(&mut self, value: bool) -> &mut Self {
    self.insert("memberExpression.preferSingleLine", value.into())
  }

  pub fn object_expression_prefer_single_line(&mut self, value: bool) -> &mut Self {
    self.insert("objectExpression.preferSingleLine", value.into())
  }

  pub fn object_pattern_prefer_single_line(&mut self, value: bool) -> &mut Self {
    self.insert("objectPattern.preferSingleLine", value.into())
  }

  pub fn parameters_prefer_single_line(&mut self, value: bool) -> &mut Self {
    self.insert("parameters.preferSingleLine", value.into())
  }

  pub fn parentheses_prefer_single_line(&mut self, value: bool) -> &mut Self {
    self.insert("parentheses.preferSingleLine", value.into())
  }

  pub fn tuple_type_prefer_single_line(&mut self, value: bool) -> &mut Self {
    self.insert("tupleType.preferSingleLine", value.into())
  }

  pub fn type_literal_prefer_single_line(&mut self, value: bool) -> &mut Self {
    self.insert("typeLiteral.preferSingleLine", value.into())
  }

  pub fn type_parameters_prefer_single_line(&mut self, value: bool) -> &mut Self {
    self.insert("typeParameters.preferSingleLine", value.into())
  }

  pub fn union_and_intersection_type_prefer_single_line(&mut self, value: bool) -> &mut Self {
    self.insert("unionAndIntersectionType.preferSingleLine", value.into())
  }

  pub fn variable_statement_prefer_single_line(&mut self, value: bool) -> &mut Self {
    self.insert("variableStatement.preferSingleLine", value.into())
  }

  /* space around */

  pub fn arguments_space_around(&mut self, value: bool) -> &mut Self {
    self.insert("arguments.spaceAround", value.into())
  }

  pub fn array_expression_space_around(&mut self, value: bool) -> &mut Self {
    self.insert("arrayExpression.spaceAround", value.into())
  }

  pub fn array_pattern_space_around(&mut self, value: bool) -> &mut Self {
    self.insert("arrayPattern.spaceAround", value.into())
  }

  pub fn do_while_statement_space_around(&mut self, value: bool) -> &mut Self {
    self.insert("doWhileStatement.spaceAround", value.into())
  }

  pub fn for_in_statement_space_around(&mut self, value: bool) -> &mut Self {
    self.insert("forInStatement.spaceAround", value.into())
  }

  pub fn for_of_statement_space_around(&mut self, value: bool) -> &mut Self {
    self.insert("forOfStatement.spaceAround", value.into())
  }

  pub fn for_statement_space_around(&mut self, value: bool) -> &mut Self {
    self.insert("forStatement.spaceAround", value.into())
  }

  pub fn if_statement_space_around(&mut self, value: bool) -> &mut Self {
    self.insert("ifStatement.spaceAround", value.into())
  }

  pub fn parameters_space_around(&mut self, value: bool) -> &mut Self {
    self.insert("parameters.spaceAround", value.into())
  }

  pub fn switch_statement_space_around(&mut self, value: bool) -> &mut Self {
    self.insert("switchStatement.spaceAround", value.into())
  }

  pub fn tuple_type_space_around(&mut self, value: bool) -> &mut Self {
    self.insert("tupleType.spaceAround", value.into())
  }

  pub fn while_statement_space_around(&mut self, value: bool) -> &mut Self {
    self.insert("whileStatement.spaceAround", value.into())
  }

  #[cfg(test)]
  pub(super) fn get_inner_config(&self) -> ConfigKeyMap {
    self.config.clone()
  }

  fn insert(&mut self, name: &str, value: ConfigKeyValue) -> &mut Self {
    self.config.insert(String::from(name), value);
    self
  }
}

#[cfg(test)]
mod tests {
  use super::*;

  #[test]
  fn check_all_values_set() {
    let mut config = ConfigurationBuilder::new();
    config
      .new_line_kind(NewLineKind::Auto)
      .line_width(80)
      .use_tabs(false)
      .indent_width(4)
      /* common */
      .quote_style(QuoteStyle::AlwaysDouble)
      .jsx_quote_style(JsxQuoteStyle::PreferSingle)
      .jsx_multi_line_parens(JsxMultiLineParens::Never)
      .jsx_force_new_lines_surrounding_content(true)
      .jsx_bracket_position(SameOrNextLinePosition::Maintain)
      .jsx_opening_element_bracket_position(SameOrNextLinePosition::Maintain)
      .jsx_self_closing_element_bracket_position(SameOrNextLinePosition::Maintain)
      .semi_colons(SemiColons::Prefer)
      .brace_position(BracePosition::NextLine)
      .next_control_flow_position(NextControlFlowPosition::SameLine)
      .operator_position(OperatorPosition::SameLine)
      .single_body_position(SameOrNextLinePosition::SameLine)
      .trailing_commas(TrailingCommas::Never)
      .use_braces(UseBraces::WhenNotSingleLine)
      .quote_props(QuoteProps::AsNeeded)
      .prefer_hanging(false)
      /* situational */
      .arrow_function_use_parentheses(UseParentheses::Maintain)
      .binary_expression_line_per_expression(false)
      .conditional_expression_line_per_expression(true)
      .conditional_type_line_per_expression(true)
      .member_expression_line_per_expression(false)
      .type_literal_separator_kind(SemiColonOrComma::Comma)
      .type_literal_separator_kind_single_line(SemiColonOrComma::Comma)
      .type_literal_separator_kind_multi_line(SemiColonOrComma::Comma)
      /* sorting */
      .module_sort_import_declarations(SortOrder::Maintain)
      .module_sort_export_declarations(SortOrder::Maintain)
      .import_declaration_sort_named_imports(SortOrder::Maintain)
      .export_declaration_sort_named_exports(SortOrder::Maintain)
      /* ignore comments */
      .ignore_node_comment_text("ignore")
      .ignore_file_comment_text("ignore-file")
      /* brace position*/
      .arrow_function_brace_position(BracePosition::NextLine)
      .class_declaration_brace_position(BracePosition::NextLine)
      .class_expression_brace_position(BracePosition::NextLine)
      .constructor_brace_position(BracePosition::NextLine)
      .do_while_statement_brace_position(BracePosition::NextLine)
      .enum_declaration_brace_position(BracePosition::NextLine)
      .for_statement_brace_position(BracePosition::NextLine)
      .for_in_statement_brace_position(BracePosition::NextLine)
      .for_of_statement_brace_position(BracePosition::NextLine)
      .get_accessor_brace_position(BracePosition::NextLine)
      .if_statement_brace_position(BracePosition::NextLine)
      .interface_declaration_brace_position(BracePosition::NextLine)
      .function_declaration_brace_position(BracePosition::NextLine)
      .function_expression_brace_position(BracePosition::NextLine)
      .method_brace_position(BracePosition::NextLine)
      .module_declaration_brace_position(BracePosition::NextLine)
      .set_accessor_brace_position(BracePosition::NextLine)
      .static_block_brace_position(BracePosition::NextLine)
      .switch_case_brace_position(BracePosition::NextLine)
      .switch_statement_brace_position(BracePosition::NextLine)
      .try_statement_brace_position(BracePosition::NextLine)
      .while_statement_brace_position(BracePosition::NextLine)
      /* prefer hanging */
      .arguments_prefer_hanging(PreferHanging::OnlySingleItem)
      .array_expression_prefer_hanging(PreferHanging::OnlySingleItem)
      .array_pattern_prefer_hanging(true)
      .do_while_statement_prefer_hanging(true)
      .export_declaration_prefer_hanging(true)
      .extends_clause_prefer_hanging(true)
      .for_in_statement_prefer_hanging(true)
      .for_of_statement_prefer_hanging(true)
      .for_statement_prefer_hanging(true)
      .if_statement_prefer_hanging(true)
      .implements_clause_prefer_hanging(true)
      .import_declaration_prefer_hanging(true)
      .jsx_attributes_prefer_hanging(true)
      .object_expression_prefer_hanging(true)
      .object_pattern_prefer_hanging(true)
      .parameters_prefer_hanging(PreferHanging::OnlySingleItem)
      .sequence_expression_prefer_hanging(true)
      .switch_statement_prefer_hanging(true)
      .tuple_type_prefer_hanging(PreferHanging::OnlySingleItem)
      .type_literal_prefer_hanging(true)
      .type_parameters_prefer_hanging(PreferHanging::OnlySingleItem)
      .union_and_intersection_type_prefer_hanging(true)
      .variable_statement_prefer_hanging(true)
      .while_statement_prefer_hanging(true)
      /* situational indentation */
      .conditional_expression_use_nested_indentation(false)
      .conditional_type_use_nested_indentation(false)
      /* member spacing */
      .enum_declaration_member_spacing(MemberSpacing::Maintain)
      /* next control flow position */
      .if_statement_next_control_flow_position(NextControlFlowPosition::SameLine)
      .try_statement_next_control_flow_position(NextControlFlowPosition::SameLine)
      .do_while_statement_next_control_flow_position(NextControlFlowPosition::SameLine)
      /* operator position */
      .binary_expression_operator_position(OperatorPosition::SameLine)
      .conditional_expression_operator_position(OperatorPosition::SameLine)
      .conditional_type_operator_position(OperatorPosition::SameLine)
      /* single body position */
      .if_statement_single_body_position(SameOrNextLinePosition::SameLine)
      .for_statement_single_body_position(SameOrNextLinePosition::SameLine)
      .for_in_statement_single_body_position(SameOrNextLinePosition::SameLine)
      .for_of_statement_single_body_position(SameOrNextLinePosition::SameLine)
      .while_statement_single_body_position(SameOrNextLinePosition::SameLine)
      /* trailing commas */
      .arguments_trailing_commas(TrailingCommas::Never)
      .parameters_trailing_commas(TrailingCommas::Never)
      .array_expression_trailing_commas(TrailingCommas::Never)
      .array_pattern_trailing_commas(TrailingCommas::Never)
      .enum_declaration_trailing_commas(TrailingCommas::Never)
      .import_declaration_trailing_commas(TrailingCommas::Never)
      .export_declaration_trailing_commas(TrailingCommas::Never)
      .object_expression_trailing_commas(TrailingCommas::Never)
      .object_pattern_trailing_commas(TrailingCommas::Never)
      .type_parameters_trailing_commas(TrailingCommas::Never)
      .tuple_type_trailing_commas(TrailingCommas::Never)
      .type_literal_trailing_commas(TrailingCommas::Never)
      /* use braces */
      .if_statement_use_braces(UseBraces::Always)
      .for_statement_use_braces(UseBraces::Always)
      .for_in_statement_use_braces(UseBraces::Always)
      .for_of_statement_use_braces(UseBraces::Always)
      .while_statement_use_braces(UseBraces::Always)
      /* prefer single line */
      .array_expression_prefer_single_line(false)
      .array_pattern_prefer_single_line(false)
      .arguments_prefer_single_line(false)
      .binary_expression_prefer_single_line(false)
      .computed_prefer_single_line(false)
      .conditional_expression_prefer_single_line(false)
      .conditional_type_prefer_single_line(false)
      .decorators_prefer_single_line(false)
      .export_declaration_prefer_single_line(false)
      .for_statement_prefer_single_line(false)
      .import_declaration_prefer_single_line(false)
      .jsx_attributes_prefer_single_line(false)
      .jsx_element_prefer_single_line(false)
      .mapped_type_prefer_single_line(false)
      .member_expression_prefer_single_line(false)
      .object_expression_prefer_single_line(false)
      .object_pattern_prefer_single_line(false)
      .parameters_prefer_single_line(false)
      .parentheses_prefer_single_line(false)
      .tuple_type_prefer_single_line(false)
      .type_literal_prefer_single_line(false)
      .type_parameters_prefer_single_line(false)
      .union_and_intersection_type_prefer_single_line(false)
      .variable_statement_prefer_single_line(false)
      /* force single line */
      .export_declaration_force_single_line(true)
      .import_declaration_force_single_line(true)
      /* force multi line specifiers */
      .export_declaration_force_multi_line(true)
      .import_declaration_force_multi_line(true)
      /* space settings */
      .binary_expression_space_surrounding_bitwise_and_arithmetic_operator(true)
      .comment_line_force_space_after_slashes(false)
      .construct_signature_space_after_new_keyword(true)
      .constructor_space_before_parentheses(true)
      .constructor_type_space_after_new_keyword(true)
      .do_while_statement_space_after_while_keyword(true)
      .export_declaration_space_surrounding_named_exports(true)
      .for_statement_space_after_for_keyword(true)
      .for_statement_space_after_semi_colons(true)
      .for_in_statement_space_after_for_keyword(true)
      .for_of_statement_space_after_for_keyword(true)
      .function_declaration_space_before_parentheses(true)
      .function_expression_space_before_parentheses(true)
      .function_expression_space_after_function_keyword(true)
      .get_accessor_space_before_parentheses(true)
      .if_statement_space_after_if_keyword(true)
      .import_declaration_space_surrounding_named_imports(true)
      .jsx_expression_container_space_surrounding_expression(true)
      .jsx_self_closing_element_space_before_slash(true)
      .method_space_before_parentheses(true)
      .object_expression_space_surrounding_properties(false)
      .object_pattern_space_surrounding_properties(false)
      .set_accessor_space_before_parentheses(true)
      .space_surrounding_properties(false)
      .tagged_template_space_before_literal(false)
      .type_annotation_space_before_colon(true)
      .type_assertion_space_before_expression(true)
      .type_literal_space_surrounding_properties(false)
      .while_statement_space_after_while_keyword(true)
      /* space around */
      .arguments_space_around(true)
      .array_expression_space_around(true)
      .array_pattern_space_around(true)
      .do_while_statement_space_around(true)
      .for_in_statement_space_around(true)
      .for_of_statement_space_around(true)
      .for_statement_space_around(true)
      .if_statement_space_around(true)
      .parameters_space_around(true)
      .switch_statement_space_around(true)
      .tuple_type_space_around(true)
      .while_statement_space_around(true);

    let inner_config = config.get_inner_config();
<<<<<<< HEAD
    assert_eq!(inner_config.len(), 178);
=======
    assert_eq!(inner_config.len(), 177);
>>>>>>> 786c7902
    let diagnostics = resolve_config(inner_config, &resolve_global_config(ConfigKeyMap::new(), &Default::default()).config).diagnostics;
    assert_eq!(diagnostics.len(), 0);
  }
}<|MERGE_RESOLUTION|>--- conflicted
+++ resolved
@@ -1281,11 +1281,7 @@
       .while_statement_space_around(true);
 
     let inner_config = config.get_inner_config();
-<<<<<<< HEAD
-    assert_eq!(inner_config.len(), 178);
-=======
-    assert_eq!(inner_config.len(), 177);
->>>>>>> 786c7902
+    assert_eq!(inner_config.len(), 180);
     let diagnostics = resolve_config(inner_config, &resolve_global_config(ConfigKeyMap::new(), &Default::default()).config).diagnostics;
     assert_eq!(diagnostics.len(), 0);
   }
